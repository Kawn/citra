--- conflicted
+++ resolved
@@ -9,7 +9,6 @@
 #include <string>
 #include <unordered_map>
 #include <vector>
-<<<<<<< HEAD
 #include <boost/optional.hpp>
 #include <boost/serialization/optional.hpp>
 #include <boost/serialization/shared_ptr.hpp>
@@ -17,14 +16,12 @@
 #include <boost/serialization/unordered_map.hpp>
 #include <boost/serialization/vector.hpp>
 #include <boost/serialization/weak_ptr.hpp>
-=======
 #ifdef ENABLE_WEB_SERVICE
 #if defined(__ANDROID__)
 #include <ifaddrs.h>
 #endif
 #include <httplib.h>
 #endif
->>>>>>> 7afcc0d6
 #include "core/hle/kernel/shared_memory.h"
 #include "core/hle/service/service.h"
 
@@ -204,21 +201,21 @@
     u32 session_id;
     std::string url;
     RequestMethod method;
-<<<<<<< HEAD
-    RequestState state = RequestState::NotStarted;
-    boost::optional<Proxy> proxy;
-    boost::optional<BasicAuth> basic_auth;
-=======
     std::atomic<RequestState> state = RequestState::NotStarted;
     std::optional<Proxy> proxy;
     std::optional<BasicAuth> basic_auth;
->>>>>>> 7afcc0d6
     SSLConfig ssl_config{};
     u32 socket_buffer_size;
     std::vector<RequestHeader> headers;
     std::vector<PostData> post_data;
 
-<<<<<<< HEAD
+    std::future<void> request_future;
+    std::atomic<u64> current_download_size_bytes;
+    std::atomic<u64> total_download_size_bytes;
+#ifdef ENABLE_WEB_SERVICE
+    httplib::Response response;
+#endif
+
 private:
     template <class Archive>
     void serialize(Archive& ar, const unsigned int) {
@@ -235,14 +232,7 @@
         ar& post_data;
     }
     friend class boost::serialization::access;
-=======
-    std::future<void> request_future;
-    std::atomic<u64> current_download_size_bytes;
-    std::atomic<u64> total_download_size_bytes;
-#ifdef ENABLE_WEB_SERVICE
-    httplib::Response response;
-#endif
->>>>>>> 7afcc0d6
+
 };
 
 struct SessionData : public Kernel::SessionRequestHandler::SessionDataBase {
