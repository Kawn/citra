// Copyright 2014 Citra Emulator Project
// Licensed under GPLv2 or any later version
// Refer to the license.txt file included.

#pragma once

#include <memory>
#include "common/common_types.h"
#include "video_core/rasterizer_interface.h"
#include "video_core/video_core.h"

namespace Frontend {
class EmuWindow;
}

class RendererBase : NonCopyable {
public:
    explicit RendererBase(Frontend::EmuWindow& window);
    virtual ~RendererBase();

    /// Initialize the renderer
    virtual VideoCore::ResultStatus Init() = 0;

    /// Shutdown the renderer
    virtual void ShutDown() = 0;

<<<<<<< HEAD
    virtual void SetRenderHacks(const VideoCore::RenderHacksInput& input) = 0;
=======
    /// Finalize rendering the guest frame and draw into the presentation texture
    virtual void SwapBuffers() = 0;

    /// Draws the latest frame to the window waiting timeout_ms for a frame to arrive (Renderer
    /// specific implementation)
    virtual void TryPresent(int timeout_ms) = 0;

    /// Prepares for video dumping (e.g. create necessary buffers, etc)
    virtual void PrepareVideoDumping() = 0;

    /// Cleans up after video dumping is ended
    virtual void CleanupVideoDumping() = 0;
>>>>>>> 6f4bdc37

    /// Updates the framebuffer layout of the contained render window handle.
    void UpdateCurrentFramebufferLayout(bool is_portrait_mode = {});

    // Getter/setter functions:
    // ------------------------

    f32 GetCurrentFPS() const {
        return m_current_fps;
    }

    int GetCurrentFrame() const {
        return m_current_frame;
    }

    VideoCore::RasterizerInterface* Rasterizer() const {
        return rasterizer.get();
    }

    Frontend::EmuWindow& GetRenderWindow() {
        return render_window;
    }

    const Frontend::EmuWindow& GetRenderWindow() const {
        return render_window;
    }

    void RefreshRasterizerSetting();
    void Sync();

protected:
    Frontend::EmuWindow& render_window; ///< Reference to the render window handle.
    std::unique_ptr<VideoCore::RasterizerInterface> rasterizer;
    f32 m_current_fps = 0.0f; ///< Current framerate, should be set by the renderer
    int m_current_frame = 0;  ///< Current frame, should be set by the renderer

private:
    bool opengl_rasterizer_active = false;
};<|MERGE_RESOLUTION|>--- conflicted
+++ resolved
@@ -24,9 +24,9 @@
     /// Shutdown the renderer
     virtual void ShutDown() = 0;
 
-<<<<<<< HEAD
+
     virtual void SetRenderHacks(const VideoCore::RenderHacksInput& input) = 0;
-=======
+
     /// Finalize rendering the guest frame and draw into the presentation texture
     virtual void SwapBuffers() = 0;
 
@@ -39,7 +39,7 @@
 
     /// Cleans up after video dumping is ended
     virtual void CleanupVideoDumping() = 0;
->>>>>>> 6f4bdc37
+
 
     /// Updates the framebuffer layout of the contained render window handle.
     void UpdateCurrentFramebufferLayout(bool is_portrait_mode = {});
